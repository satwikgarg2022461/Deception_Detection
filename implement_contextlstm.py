--- conflicted
+++ resolved
@@ -34,10 +34,6 @@
 # Set device
 device = torch.device("cuda" if torch.cuda.is_available() else "cpu")
 
-<<<<<<< HEAD
-
-=======
->>>>>>> 536db030
 # Tokenization function - similar to WordTokenizer in AllenNLP
 def tokenize_text(text):
     """Simple tokenization function for text"""
@@ -49,16 +45,15 @@
     tokens = re.findall(r'\b\w+\b', text)
     return tokens
 
-
 def load_glove_embeddings(word_to_idx, embedding_dim=200):
     """Load GloVe Twitter embeddings - matches config file's pretrained_file"""
     print(f"Loading GloVe Twitter embeddings (dimension={embedding_dim})...")
-
+    
     # Path for cached embeddings
     cache_dir = os.path.join(project_dir, "embeddings_cache")
     os.makedirs(cache_dir, exist_ok=True)
     cache_file = os.path.join(cache_dir, f"glove_twitter_{embedding_dim}d.pkl")
-
+    
     # Try to load cached embeddings
     if os.path.exists(cache_file):
         print(f"Loading embeddings from cache: {cache_file}")
@@ -70,52 +65,38 @@
             # Load glove twitter embeddings - specifically glove.twitter.27B.200d
             # This matches the config file: "pretrained_file": "(http://nlp.stanford.edu/data/glove.twitter.27B.zip)#glove.twitter.27B.200d.txt"
             glove_model = gensim.downloader.load('glove-twitter-200')
-
+            
             # Cache the embeddings for future use
             with open(cache_file, "wb") as f:
                 pickle.dump(glove_model, f)
         except Exception as e:
             print(f"Error loading GloVe embeddings: {e}")
             return None
-
+    
     # Create embedding matrix
     embedding_matrix = torch.zeros((len(word_to_idx), embedding_dim))
-
+    
     # Initialize with random values for unknown words
     for word, idx in word_to_idx.items():
         if word in glove_model:
             embedding_matrix[idx] = torch.tensor(glove_model[word], dtype=torch.float)
         else:
             embedding_matrix[idx] = torch.randn(embedding_dim) * 0.1
-
+    
     return embedding_matrix
 
-<<<<<<< HEAD
-
-=======
->>>>>>> 536db030
 # Fix the weighted loss function to handle dimensions correctly
 def weighted_sequence_cross_entropy_with_logits(logits, targets, mask, weights=None):
     """Implementation of weighted_sequence_cross_entropy_with_logits from hlstm.py"""
     # Flatten all dimensions for loss calculation
     batch_size, seq_len, num_classes = logits.size()
-<<<<<<< HEAD
-
+    
     # Reshape logits to (batch_size*seq_len, num_classes)
     logits_flat = logits.view(-1, num_classes)
-
+    
     # Ensure mask is 1D and same length as flattened logits
     mask_flat = mask.view(-1).float()
-
-=======
-    
-    # Reshape logits to (batch_size*seq_len, num_classes)
-    logits_flat = logits.view(-1, num_classes)
-    
-    # Ensure mask is 1D and same length as flattened logits
-    mask_flat = mask.view(-1).float()
-    
->>>>>>> 536db030
+    
     # Ensure targets is 1D and has the same length as mask
     if targets.dim() == 1:
         # If targets is already 1D, just make sure it aligns with valid positions
@@ -132,24 +113,13 @@
             valid_indices = valid_indices.unsqueeze(0)
         valid_logits = logits_flat[valid_indices]
         valid_targets = targets_flat[valid_indices]
-<<<<<<< HEAD
-
-=======
-    
->>>>>>> 536db030
+    
     # Calculate element-wise loss with specified weights
     loss = F.cross_entropy(valid_logits, valid_targets, weight=weights, reduction='mean')
     return loss
 
-<<<<<<< HEAD
-
 class ConversationDataset(Dataset):
     """Dataset for conversation-level processing - equivalent to diplomacy_reader from game_reader.py"""
-
-=======
-class ConversationDataset(Dataset):
-    """Dataset for conversation-level processing - equivalent to diplomacy_reader from game_reader.py"""
->>>>>>> 536db030
     def __init__(self, data, word_to_idx, max_length=100, max_conv_length=10, use_power=False, task="sender"):
         self.data = data
         self.word_to_idx = word_to_idx
@@ -157,61 +127,32 @@
         self.max_conv_length = max_conv_length
         self.use_power = use_power
         self.task = task  # Corresponds to 'label_key' in diplomacy_reader
-<<<<<<< HEAD
-
-=======
-        
->>>>>>> 536db030
+        
         # Process conversations
         self.processed_data = []
         self.process_conversations()
-
+    
     def process_conversations(self):
         """Process conversations to match DiplomacyReader._read implementation"""
         for conversation in self.data:
             # Skip empty conversations
             if len(conversation['messages']) == 0:
                 continue
-<<<<<<< HEAD
-
-=======
-                
->>>>>>> 536db030
+                
             conv_messages = []
             conv_lengths = []
             conv_powers = []
             conv_labels = []
             conv_speakers = []
-<<<<<<< HEAD
-
+            
             # Get label key based on task
             label_key = 'sender_labels' if self.task.lower() == "sender" else 'receiver_labels'
-
-=======
-            
-            # Get label key based on task
-            label_key = 'sender_labels' if self.task.lower() == "sender" else 'receiver_labels'
-            
->>>>>>> 536db030
+            
             # Extract messages, speakers, and labels (matching DiplomacyReader.text_to_instance)
             for i, (message, speaker) in enumerate(zip(conversation['messages'], conversation['speakers'])):
                 # Skip messages with invalid labels
                 if label_key not in conversation or i >= len(conversation[label_key]):
                     continue
-<<<<<<< HEAD
-
-                label = conversation[label_key][i]
-                if label not in [True, False]:
-                    continue
-
-                # Process message text
-                tokens = tokenize_text(message)
-
-                # Skip empty messages or ensure minimum length of 1
-                if len(tokens) == 0:
-                    tokens = ["<UNK>"]
-
-=======
                     
                 label = conversation[label_key][i]
                 if label not in [True, False]:
@@ -224,48 +165,32 @@
                 if len(tokens) == 0:
                     tokens = ["<UNK>"]
                     
->>>>>>> 536db030
                 indices = [self.word_to_idx.get(token, self.word_to_idx['<UNK>']) for token in tokens]
-
+                
                 # Truncate if too long
                 if len(indices) > self.max_length:
                     indices = indices[:self.max_length]
-<<<<<<< HEAD
-
+                
                 # Following DiplomacyReader, True = truthful (0), False = deceptive (1)
                 binary_label = 0 if label else 1
-
-=======
-                
-                # Following DiplomacyReader, True = truthful (0), False = deceptive (1)
-                binary_label = 0 if label else 1
-                
->>>>>>> 536db030
+                
                 conv_lengths.append(len(indices))
                 # Add padding to max_length
                 indices = indices + [self.word_to_idx['<PAD>']] * (self.max_length - len(indices))
                 conv_messages.append(indices)
                 conv_labels.append(binary_label)
                 conv_speakers.append(speaker)
-<<<<<<< HEAD
-
-=======
-                
->>>>>>> 536db030
+                
                 # Process power features if requested - matches use_game_scores in config
                 if self.use_power:
                     game_score = conversation['game_score_delta'][i]
                     # Store raw game score as in DiplomacyReader
                     conv_powers.append([float(game_score)])
-<<<<<<< HEAD
-
-=======
-            
->>>>>>> 536db030
+            
             # Skip if no valid messages in this conversation
             if len(conv_messages) == 0:
                 continue
-
+                
             # Truncate if too many messages
             if len(conv_messages) > self.max_conv_length:
                 conv_messages = conv_messages[-self.max_conv_length:]
@@ -274,7 +199,7 @@
                 conv_speakers = conv_speakers[-self.max_conv_length:]
                 if self.use_power:
                     conv_powers = conv_powers[-self.max_conv_length:]
-
+            
             # Add to processed data
             data_item = {
                 'messages': conv_messages,
@@ -282,95 +207,67 @@
                 'labels': conv_labels,
                 'speakers': conv_speakers
             }
-<<<<<<< HEAD
-
+            
             if self.use_power:
                 data_item['powers'] = conv_powers
-
+                
             self.processed_data.append(data_item)
-
-=======
-            
-            if self.use_power:
-                data_item['powers'] = conv_powers
-                
-            self.processed_data.append(data_item)
-    
->>>>>>> 536db030
+    
     def __len__(self):
         return len(self.processed_data)
-
+    
     def __getitem__(self, idx):
         data = self.processed_data[idx]
-
+        
         # Convert to tensors
         messages = torch.tensor(data['messages'], dtype=torch.long)
         lengths = torch.tensor(data['lengths'], dtype=torch.long)
         labels = torch.tensor(data['labels'], dtype=torch.long)
-
+        
         if self.use_power:
             powers = torch.tensor(data['powers'], dtype=torch.float)
             return messages, lengths, powers, labels
         else:
             return messages, lengths, labels
 
-
 def collate_batch(batch):
     """Custom collate function to handle variable-length conversations"""
     # Check if batch contains power features
     has_power = len(batch[0]) == 4
-
+    
     if has_power:
         messages, lengths, powers, labels = zip(*batch)
         powers = torch.cat(powers)
     else:
         messages, lengths, labels = zip(*batch)
-
+    
     # Flatten messages and lengths
     all_messages = torch.cat(messages)
     all_lengths = torch.cat(lengths)
-<<<<<<< HEAD
-
+    
     # Convert batch of labels to tensor
     all_labels = torch.cat(labels)
-
-=======
-    
-    # Convert batch of labels to tensor
-    all_labels = torch.cat(labels)
-    
->>>>>>> 536db030
+    
     # Create conversation mask - equivalent to mask in hlstm.py
     conversation_mask = []
     for msg in messages:
         conversation_mask.append(torch.ones(len(msg)))
     conversation_mask = torch.cat(conversation_mask)
-<<<<<<< HEAD
-
-=======
-    
->>>>>>> 536db030
+    
     # Store conversation boundaries for the conversation encoder
     conv_boundaries = [0]
     total_msgs = 0
     for msgs in messages:
         total_msgs += len(msgs)
         conv_boundaries.append(total_msgs)
-
+    
     if has_power:
         return all_messages, all_lengths, conversation_mask, conv_boundaries, powers, all_labels
     else:
         return all_messages, all_lengths, conversation_mask, conv_boundaries, all_labels
 
-<<<<<<< HEAD
-
 class PooledRNN(nn.Module):
     """Implementation of pooled_rnn from pooled_rnn.py"""
-
-=======
-class PooledRNN(nn.Module):
-    """Implementation of pooled_rnn from pooled_rnn.py"""
->>>>>>> 536db030
     def __init__(self, input_size, hidden_size, bidirectional=True, poolers="max"):
         super().__init__()
         self.rnn = nn.LSTM(
@@ -382,38 +279,22 @@
         self.poolers = poolers.split(',')
         self.bidirectional = bidirectional
         self.hidden_size = hidden_size
-<<<<<<< HEAD
-
-=======
-        
->>>>>>> 536db030
+        
     def forward(self, embedded, mask):
         """Implementation following PooledRNN.forward in the original pooled_rnn.py"""
         # Get lengths from mask for pack_padded_sequence
         lengths = mask.sum(dim=1).clamp(min=1).cpu()
-<<<<<<< HEAD
-
-=======
-        
->>>>>>> 536db030
+        
         # Run through the RNN
         packed_embedded = pack_padded_sequence(embedded, lengths, batch_first=True, enforce_sorted=False)
         packed_output, (hidden, cell) = self.rnn(packed_embedded)
         output, _ = pad_packed_sequence(packed_output, batch_first=True)
-<<<<<<< HEAD
-
-=======
-        
->>>>>>> 536db030
+        
         # Get proper boolean mask
         mask = mask.bool()
         batch_size = embedded.size(0)
         pooled = []
-<<<<<<< HEAD
-
-=======
-        
->>>>>>> 536db030
+        
         # Apply pooling based on poolers using approaches from pooled_rnn.py
         if 'max' in self.poolers:
             # Create a proper mask for max pooling (with -inf for padding)
@@ -422,47 +303,27 @@
             # For any positions beyond the actual output length, set mask to False
             if max_mask.size(1) > output.size(1):
                 max_mask = max_mask[:, :output.size(1), :]
-<<<<<<< HEAD
-
-=======
-                
->>>>>>> 536db030
+                
             # Apply the mask and get max values
             masked_output = output.masked_fill(~max_mask, float('-inf'))
             max_pooled, _ = torch.max(masked_output, dim=1)
             pooled.append(max_pooled)
-<<<<<<< HEAD
-
-        if 'mean' in self.poolers:
-            # Create proper mask for mean pooling
-            mean_mask = mask.unsqueeze(-1).float()
-
-=======
             
         if 'mean' in self.poolers:
             # Create proper mask for mean pooling
             mean_mask = mask.unsqueeze(-1).float() 
             
->>>>>>> 536db030
             # Ensure the mask matches output dimensions
             if mean_mask.size(1) > output.size(1):
                 mean_mask = mean_mask[:, :output.size(1), :]
             else:
                 mean_mask = mean_mask.expand(-1, -1, output.size(-1))
-<<<<<<< HEAD
-
-=======
-            
->>>>>>> 536db030
+            
             # Sum values and divide by actual length
             sum_pooled = torch.sum(output * mean_mask, dim=1)
             mean_pooled = sum_pooled / lengths.float().unsqueeze(-1).clamp(min=1)
             pooled.append(mean_pooled)
-<<<<<<< HEAD
-
-=======
-            
->>>>>>> 536db030
+            
         if 'last' in self.poolers:
             # Extract last valid state as in the original pooled_rnn.py
             if not self.bidirectional:
@@ -473,20 +334,6 @@
                 forward = hidden[0]  # Forward direction
                 backward = hidden[1]  # Backward direction
                 pooled.append(torch.cat([forward, backward], dim=1))
-<<<<<<< HEAD
-
-        # Concatenate all pooling results
-        return torch.cat(pooled, dim=1) if len(pooled) > 1 else pooled[0]
-
-
-class ContextLSTMModel(nn.Module):
-    """Hierarchical LSTM model for deception detection - implements hierarchical_lstm from hlstm.py"""
-
-    def __init__(self, vocab_size, embedding_dim, message_hidden_dim, conv_hidden_dim,
-                 output_dim, embedding_weights=None, use_power=False, dropout=0.3):
-        super().__init__()
-
-=======
                 
         # Concatenate all pooling results
         return torch.cat(pooled, dim=1) if len(pooled) > 1 else pooled[0]
@@ -497,18 +344,13 @@
                  output_dim, embedding_weights=None, use_power=False, dropout=0.3):
         super().__init__()
         
->>>>>>> 536db030
         # Embedding layer - matches config's "embedder" with trainable=false
         self.embedding = nn.Embedding(vocab_size, embedding_dim, padding_idx=0)
         if embedding_weights is not None:
             self.embedding.weight = nn.Parameter(embedding_weights)
             # Don't train the embeddings to match trainable=false
             self.embedding.weight.requires_grad = False
-<<<<<<< HEAD
-
-=======
-        
->>>>>>> 536db030
+        
         # Message encoder using PooledRNN with max pooler - matches message_encoder in config
         self.message_encoder = PooledRNN(
             input_size=embedding_dim,
@@ -516,11 +358,7 @@
             bidirectional=True,
             poolers="max"  # Match the config's "poolers": "max"
         )
-<<<<<<< HEAD
-
-=======
-        
->>>>>>> 536db030
+        
         # Conversation encoder (unidirectional LSTM) - matches conversation_encoder in config
         message_output_dim = message_hidden_dim * 2  # Bidirectional doubles output size
         self.conv_lstm = nn.LSTM(
@@ -529,49 +367,25 @@
             bidirectional=False,
             batch_first=True
         )
-<<<<<<< HEAD
-
+        
         # Dropout layer - matches "dropout" in config
         self.dropout = nn.Dropout(dropout)
-
-=======
-        
-        # Dropout layer - matches "dropout" in config
-        self.dropout = nn.Dropout(dropout)
-        
->>>>>>> 536db030
+        
         # Power feature flag - matches "use_game_scores" in config
         self.use_power = use_power
-
+        
         # Output layer
         final_dim = conv_hidden_dim + (1 if use_power else 0)  # +1 for game score
         self.classifier = nn.Linear(final_dim, output_dim)
-<<<<<<< HEAD
-
+        
         # F1 metrics for evaluation
         self.output_dim = output_dim
-
-=======
-        
-        # F1 metrics for evaluation
-        self.output_dim = output_dim
-    
->>>>>>> 536db030
+    
     def forward(self, messages, lengths, mask, conv_boundaries, power=None):
         """Forward pass matching HierarchicalLSTM.forward in hlstm.py"""
         # Get embeddings
         embedded = self.embedding(messages)  # [total_messages, seq_len, embedding_dim]
         embedded = self.dropout(embedded)
-<<<<<<< HEAD
-
-        # Create a message mask that exactly matches the embedded dimensions
-        # This is important to ensure proper masking in PooledRNN
-        message_mask = torch.zeros((messages.size(0), embedded.size(1)),
-                                   dtype=torch.bool, device=device)
-        for i, length in enumerate(lengths):
-            message_mask[i, :length] = True
-
-=======
         
         # Create a message mask that exactly matches the embedded dimensions
         # This is important to ensure proper masking in PooledRNN
@@ -580,37 +394,20 @@
         for i, length in enumerate(lengths):
             message_mask[i, :length] = True
         
->>>>>>> 536db030
         # Message-level encoding
         message_repr = self.message_encoder(embedded, message_mask)
         message_repr = self.dropout(message_repr)
-
+        
         # Group messages by conversation
         conversation_inputs = []
         conversation_masks = []
         batch_size = len(conv_boundaries) - 1
         for i in range(batch_size):
-<<<<<<< HEAD
-            start, end = conv_boundaries[i], conv_boundaries[i + 1]
-=======
             start, end = conv_boundaries[i], conv_boundaries[i+1]
->>>>>>> 536db030
             conversation_inputs.append(message_repr[start:end])
             # Create mask for valid messages in conversation
             msg_mask = torch.ones(end - start, dtype=torch.bool, device=device)
             conversation_masks.append(msg_mask)
-<<<<<<< HEAD
-
-        # Pad conversations to same length
-        padded_convs = pad_sequence(conversation_inputs, batch_first=True)
-        conversation_mask = pad_sequence(conversation_masks, batch_first=True, padding_value=False)
-
-        # Conversation-level encoding
-        packed_convs = pack_padded_sequence(
-            padded_convs,
-            lengths=[len(c) for c in conversation_inputs],
-            batch_first=True,
-=======
             
         # Pad conversations to same length
         padded_convs = pad_sequence(conversation_inputs, batch_first=True)
@@ -621,22 +418,14 @@
             padded_convs, 
             lengths=[len(c) for c in conversation_inputs],
             batch_first=True, 
->>>>>>> 536db030
             enforce_sorted=False
         )
         packed_output, (conv_hidden, _) = self.conv_lstm(packed_convs)
         conv_output, _ = pad_packed_sequence(packed_output, batch_first=True)
-<<<<<<< HEAD
-
+        
         # Apply dropout to output
         conv_output = self.dropout(conv_output)
-
-=======
-        
-        # Apply dropout to output
-        conv_output = self.dropout(conv_output)
-        
->>>>>>> 536db030
+        
         # Add power features if requested - matches use_game_scores in config
         if self.use_power and power is not None:
             # Create a properly sized tensor for game scores
@@ -644,15 +433,6 @@
             batch_size = conv_output.size(0)
             seq_len = conv_output.size(1)
             game_scores_tensor = torch.zeros(batch_size, seq_len, 1, device=device)
-<<<<<<< HEAD
-
-            # Fill in the actual power values
-            for i in range(len(conv_boundaries) - 1):
-                start, end = conv_boundaries[i], conv_boundaries[i + 1]
-                # Get power values for this conversation
-                conv_powers = power[start:end]
-
-=======
             
             # Fill in the actual power values
             for i in range(len(conv_boundaries) - 1):
@@ -660,54 +440,31 @@
                 # Get power values for this conversation
                 conv_powers = power[start:end]
                 
->>>>>>> 536db030
                 # Only fill up to the minimum of available scores or sequence length
                 length = min(len(conv_powers), seq_len)
                 if length > 0:
                     # Reshape to [length, 1] and place in the tensor
                     game_scores_tensor[i, :length, 0] = conv_powers[:length, 0]
-<<<<<<< HEAD
-
+            
             # Concatenate with conv_output along feature dimension
             conv_output = torch.cat([conv_output, game_scores_tensor], dim=2)
-
+        
         # Apply classifier to get logits
         logits = self.classifier(conv_output)
-
+        
         return logits, conversation_mask
-
-=======
-            
-            # Concatenate with conv_output along feature dimension
-            conv_output = torch.cat([conv_output, game_scores_tensor], dim=2)
-        
-        # Apply classifier to get logits
-        logits = self.classifier(conv_output)
-        
-        return logits, conversation_mask
->>>>>>> 536db030
 
 def train_epoch(model, data_loader, optimizer, criterion, device, use_power=False):
     """Train model for one epoch"""
     model.train()
     epoch_loss = 0
-<<<<<<< HEAD
-
+    
     all_preds = []
     all_labels = []
-
+    
     # Add progress bar for training batches
     progress_bar = tqdm(data_loader, desc="Training", leave=False)
-
-=======
-    
-    all_preds = []
-    all_labels = []
-    
-    # Add progress bar for training batches
-    progress_bar = tqdm(data_loader, desc="Training", leave=False)
-    
->>>>>>> 536db030
+    
     for batch in progress_bar:
         if use_power:
             messages, lengths, mask, conv_boundaries, powers, labels = batch
@@ -716,103 +473,36 @@
             mask = mask.to(device)
             powers = powers.to(device)
             labels = labels.to(device)
-
+            
             # Zero gradients
             optimizer.zero_grad()
-
+            
             # Forward pass
             logits, conversation_mask = model(messages, lengths, mask, conv_boundaries, powers)
-<<<<<<< HEAD
-
-=======
-            
->>>>>>> 536db030
+            
         else:
             messages, lengths, mask, conv_boundaries, labels = batch
             messages = messages.to(device)
             lengths = lengths.to(device)
             mask = mask.to(device)
             labels = labels.to(device)
-
+            
             # Zero gradients
             optimizer.zero_grad()
-
+            
             # Forward pass
             logits, conversation_mask = model(messages, lengths, mask, conv_boundaries)
-<<<<<<< HEAD
-
+        
         # Calculate loss using weighted_sequence_cross_entropy_with_logits from hlstm.py
         weight = torch.tensor([1.0, float(criterion.pos_weight)], device=device)
-
+        
         # Make sure conversation_mask and labels are on the same device
         conversation_mask = conversation_mask.to(device)
-
-=======
-        
-        # Calculate loss using weighted_sequence_cross_entropy_with_logits from hlstm.py
-        weight = torch.tensor([1.0, float(criterion.pos_weight)], device=device)
-        
-        # Make sure conversation_mask and labels are on the same device
-        conversation_mask = conversation_mask.to(device)
-        
->>>>>>> 536db030
+        
         # Only keep the actual length of the labels array
         # This ensures we don't include padding labels
         total_length = 0
         for i in range(len(conv_boundaries) - 1):
-<<<<<<< HEAD
-            start, end = conv_boundaries[i], conv_boundaries[i + 1]
-            total_length += end - start
-
-        # Ensure labels match the actual conversation mask
-        labels = labels[:total_length]
-
-        # Calculate loss on correctly aligned tensors
-        loss = weighted_sequence_cross_entropy_with_logits(logits, labels, conversation_mask, weights=weight)
-
-        # Backward pass
-        loss.backward()
-
-        # Apply gradient clipping at 1.0 to match config's "grad_clipping": 1
-        torch.nn.utils.clip_grad_norm_(model.parameters(), 1.0)
-
-        # Update parameters
-        optimizer.step()
-
-        # Calculate accuracy and F1 - Fix the dimension mismatch here
-        preds = torch.argmax(logits, dim=-1)
-
-        # Extract valid predictions and labels - fix dimension issue
-        valid_preds = []
-        valid_labels = []
-
-        # Properly align predictions and labels using conversation boundaries
-        for i in range(len(conv_boundaries) - 1):
-            start, end = conv_boundaries[i], conv_boundaries[i + 1]
-            # Get mask for this conversation
-            conv_mask = conversation_mask[i, :end - start]
-            # Get predictions for this conversation where mask is True
-            conv_preds = preds[i, :end - start][conv_mask]
-            # Get corresponding labels
-            conv_labels = labels[start:end]
-
-            valid_preds.append(conv_preds)
-            valid_labels.append(conv_labels)
-
-        # Flatten predictions and labels
-        valid_preds = torch.cat(valid_preds)
-        valid_labels = torch.cat(valid_labels)
-
-        # Update tracking
-        all_preds.extend(valid_preds.cpu().numpy())
-        all_labels.extend(valid_labels.cpu().numpy())
-
-        epoch_loss += loss.item()
-
-        # Update progress bar
-        progress_bar.set_postfix(loss=f"{loss.item():.4f}")
-
-=======
             start, end = conv_boundaries[i], conv_boundaries[i+1]
             total_length += end - start
             
@@ -864,7 +554,6 @@
         # Update progress bar
         progress_bar.set_postfix(loss=f"{loss.item():.4f}")
     
->>>>>>> 536db030
     # Calculate epoch metrics
     if len(all_preds) > 0:  # Avoid empty predictions
         epoch_acc = accuracy_score(all_labels, all_preds)
@@ -872,27 +561,17 @@
     else:
         epoch_acc = 0.0
         epoch_macro_f1 = 0.0
-<<<<<<< HEAD
-
+    
     return epoch_loss / len(data_loader), epoch_acc, epoch_macro_f1
-
-=======
-    
-    return epoch_loss / len(data_loader), epoch_acc, epoch_macro_f1
->>>>>>> 536db030
 
 def evaluate(model, data_loader, criterion, device, use_power=False):
     """Evaluate model on a dataset"""
     model.eval()
     epoch_loss = 0
-<<<<<<< HEAD
-
-=======
-    
->>>>>>> 536db030
+    
     all_preds = []
     all_labels = []
-
+    
     # Add progress bar for evaluation
     progress_bar = tqdm(data_loader, desc="Evaluating", leave=False)
     with torch.no_grad():
@@ -904,50 +583,19 @@
                 mask = mask.to(device)
                 powers = powers.to(device)
                 labels = labels.to(device)
-
+                
                 # Forward pass
                 logits, conversation_mask = model(messages, lengths, mask, conv_boundaries, powers)
-<<<<<<< HEAD
-
-=======
-                
->>>>>>> 536db030
+                
             else:
                 messages, lengths, mask, conv_boundaries, labels = batch
                 messages = messages.to(device)
                 lengths = lengths.to(device)
                 mask = mask.to(device)
                 labels = labels.to(device)
-
+                
                 # Forward pass
                 logits, conversation_mask = model(messages, lengths, mask, conv_boundaries)
-<<<<<<< HEAD
-
-            # Calculate loss
-            weight = torch.tensor([1.0, float(criterion.pos_weight)], device=device)
-            loss = weighted_sequence_cross_entropy_with_logits(logits, labels, conversation_mask, weights=weight)
-
-            # Calculate predictions - Fix the dimension mismatch here
-            preds = torch.argmax(logits, dim=-1)
-
-            # Extract valid predictions and labels - fix dimension issue
-            valid_preds = []
-            valid_labels = []
-
-            # Properly align predictions and labels using conversation boundaries
-            for i in range(len(conv_boundaries) - 1):
-                start, end = conv_boundaries[i], conv_boundaries[i + 1]
-                # Get mask for this conversation
-                conv_mask = conversation_mask[i, :end - start]
-                # Get predictions for this conversation where mask is True
-                conv_preds = preds[i, :end - start][conv_mask]
-                # Get corresponding labels
-                conv_labels = labels[start:end]
-
-                valid_preds.append(conv_preds)
-                valid_labels.append(conv_labels)
-
-=======
             
             # Calculate loss
             weight = torch.tensor([1.0, float(criterion.pos_weight)], device=device)
@@ -973,34 +621,20 @@
                 valid_preds.append(conv_preds)
                 valid_labels.append(conv_labels)
             
->>>>>>> 536db030
             # Flatten predictions and labels
             if valid_preds:  # Check if we have any valid predictions
                 valid_preds = torch.cat(valid_preds)
                 valid_labels = torch.cat(valid_labels)
-<<<<<<< HEAD
-
+                
                 # Update tracking
                 all_preds.extend(valid_preds.cpu().numpy())
                 all_labels.extend(valid_labels.cpu().numpy())
-
+            
             epoch_loss += loss.item()
-
+            
             # Update progress bar
             progress_bar.set_postfix(loss=f"{loss.item():.4f}")
-
-=======
-                
-                # Update tracking
-                all_preds.extend(valid_preds.cpu().numpy())
-                all_labels.extend(valid_labels.cpu().numpy())
-            
-            epoch_loss += loss.item()
-            
-            # Update progress bar
-            progress_bar.set_postfix(loss=f"{loss.item():.4f}")
-    
->>>>>>> 536db030
+    
     # Calculate metrics
     metrics = {
         'loss': epoch_loss / len(data_loader),
@@ -1010,18 +644,6 @@
         'precision': precision_score(all_labels, all_preds, average='binary', pos_label=1, zero_division=0),
         'recall': recall_score(all_labels, all_preds, average='binary', pos_label=1, zero_division=0)
     }
-<<<<<<< HEAD
-
-    return metrics, all_preds, all_labels
-
-
-class WeightedCrossEntropyLoss:
-    """Custom loss class to match hlstm.py's weighted_sequence_cross_entropy_with_logits"""
-
-    def __init__(self, pos_weight=1.0):
-        self.pos_weight = pos_weight
-
-=======
     
     return metrics, all_preds, all_labels
 
@@ -1029,7 +651,6 @@
     """Custom loss class to match hlstm.py's weighted_sequence_cross_entropy_with_logits"""
     def __init__(self, pos_weight=1.0):
         self.pos_weight = pos_weight
->>>>>>> 536db030
 
 # Fix the print statement that has uppercase UPPER() method instead of upper()
 def run_contextlstm_model(task="sender", use_power=False, save_model=True):
@@ -1039,11 +660,7 @@
     torch.backends.cudnn.deterministic = True
     torch.backends.cudnn.benchmark = False
     np.random.seed(1994)
-<<<<<<< HEAD
-
-=======
-    
->>>>>>> 536db030
+    
     # Load datasets
     print(f"Loading data for {task.upper()} task with power={use_power}")
     with jsonlines.open(train_path, 'r') as reader:
@@ -1052,7 +669,7 @@
         val_data = list(reader)
     with jsonlines.open(test_path, 'r') as reader:
         test_data = list(reader)
-
+    
     # Build vocabulary from training data
     print("Building vocabulary...")
     word_counts = Counter()
@@ -1060,48 +677,36 @@
         for message in conversation['messages']:
             tokens = tokenize_text(message)
             word_counts.update(tokens)
-
+    
     # Keep only words appearing at least 3 times
     min_freq = 3
     vocab = [word for word, count in word_counts.items() if count >= min_freq]
-
+    
     # Create word to index mapping
     word_to_idx = {'<PAD>': 0, '<UNK>': 1}
     for i, word in enumerate(vocab, 2):  # Start from 2 as 0 and 1 are reserved
         word_to_idx[word] = i
-
+    
     # Load GloVe embeddings
     embedding_dim = 200  # From the config file
     embedding_weights = load_glove_embeddings(word_to_idx, embedding_dim)
-
+    
     # Create datasets
     max_length = 100  # Maximum sequence length
     max_conv_length = 10  # Maximum conversation length
     train_dataset = ConversationDataset(train_data, word_to_idx, max_length, max_conv_length, use_power, task)
     val_dataset = ConversationDataset(val_data, word_to_idx, max_length, max_conv_length, use_power, task)
     test_dataset = ConversationDataset(test_data, word_to_idx, max_length, max_conv_length, use_power, task)
-<<<<<<< HEAD
-
-=======
-    
->>>>>>> 536db030
+    
     # Analyze class distribution
     train_labels = []
     for item in train_dataset.processed_data:
         train_labels.extend(item['labels'])
-<<<<<<< HEAD
-
+    
     # Count labels
     label_counts = Counter(train_labels)
     print(f"Training data label distribution: {label_counts}")
-
-=======
-    
-    # Count labels
-    label_counts = Counter(train_labels)
-    print(f"Training data label distribution: {label_counts}")
-    
->>>>>>> 536db030
+    
     # Adjust positive class weight based on class imbalance - from configs
     if task.lower() == "sender":
         if use_power:
@@ -1113,27 +718,23 @@
             positive_weight = 10.0  # From suspected_lie/contextlstm+power.jsonnet
         else:
             positive_weight = 15.0  # From suspected_lie/contextlstm.jsonnet
-<<<<<<< HEAD
-
-=======
-    
->>>>>>> 536db030
+    
     # Create data loaders
     batch_size = 4  # From the config file
     train_loader = DataLoader(train_dataset, batch_size=batch_size, shuffle=True, collate_fn=collate_batch)
     val_loader = DataLoader(val_dataset, batch_size=batch_size, collate_fn=collate_batch)
     test_loader = DataLoader(test_dataset, batch_size=batch_size, collate_fn=collate_batch)
-
+    
     # Initialize model
     message_hidden_dim = 100  # From the config file
     conv_hidden_dim = 200  # From the config file
     output_dim = 2  # Binary classification
-
+    
     # Set dropout based on task (from config files)
     dropout = 0.3 if task.lower() == "sender" else 0.4
-
+    
     model = ContextLSTMModel(
-        vocab_size=len(word_to_idx),
+        vocab_size=len(word_to_idx), 
         embedding_dim=embedding_dim,
         message_hidden_dim=message_hidden_dim,
         conv_hidden_dim=conv_hidden_dim,
@@ -1142,55 +743,32 @@
         use_power=use_power,
         dropout=dropout
     ).to(device)
-<<<<<<< HEAD
-
+    
     # Use weighted cross-entropy loss - matches pos_weight in config
     criterion = WeightedCrossEntropyLoss(pos_weight=positive_weight)
-
-=======
-    
-    # Use weighted cross-entropy loss - matches pos_weight in config
-    criterion = WeightedCrossEntropyLoss(pos_weight=positive_weight)
-    
->>>>>>> 536db030
+    
     # Initialize optimizer - matches config's "optimizer"
     lr = 0.003  # From the config file
     optimizer = optim.Adam(model.parameters(), lr=lr)
-
+    
     # Train the model
     n_epochs = 15  # From the config file
     patience = 10  # From the config file for contextlstm
     epochs_without_improvement = 0
     best_model = None
     best_val_metrics = None
-<<<<<<< HEAD
-
-=======
-    
->>>>>>> 536db030
+    
     print(f"Starting training for {n_epochs} epochs with positive weight={positive_weight}...")
     # Add progress bar for epochs
     for epoch in tqdm(range(n_epochs), desc="Training epochs"):
         # Train
-<<<<<<< HEAD
-        train_loss, train_acc, train_macro_f1 = train_epoch(model, train_loader, optimizer, criterion, device,
-                                                            use_power)
-
+        train_loss, train_acc, train_macro_f1 = train_epoch(model, train_loader, optimizer, criterion, device, use_power)
+        
         # Validate
         val_metrics, val_preds, val_labels = evaluate(model, val_loader, criterion, device, use_power)
-
-        print(
-            f"Epoch {epoch + 1}/{n_epochs}, Train Loss: {train_loss:.4f}, Train Acc: {train_acc:.4f}, Val Loss: {val_metrics['loss']:.4f}, Val Acc: {val_metrics['accuracy']:.4f}, Val Macro F1: {val_metrics['macro_f1']:.4f}, Val Binary F1: {val_metrics['binary_f1']:.4f}")
-
-=======
-        train_loss, train_acc, train_macro_f1 = train_epoch(model, train_loader, optimizer, criterion, device, use_power)
-        
-        # Validate
-        val_metrics, val_preds, val_labels = evaluate(model, val_loader, criterion, device, use_power)
         
         print(f"Epoch {epoch+1}/{n_epochs}, Train Loss: {train_loss:.4f}, Train Acc: {train_acc:.4f}, Val Loss: {val_metrics['loss']:.4f}, Val Acc: {val_metrics['accuracy']:.4f}, Val Macro F1: {val_metrics['macro_f1']:.4f}, Val Binary F1: {val_metrics['binary_f1']:.4f}")
         
->>>>>>> 536db030
         # Check for improvement - use macro_f1 to match config's "validation_metric": "+macro_fscore"
         if best_val_metrics is None or val_metrics['macro_f1'] > best_val_metrics['macro_f1']:
             epochs_without_improvement = 0
@@ -1201,50 +779,35 @@
         else:
             epochs_without_improvement += 1
             print(f"No improvement for {epochs_without_improvement} epochs")
-<<<<<<< HEAD
-
-=======
-        
->>>>>>> 536db030
+        
         # Early stopping with patience - matches config's "patience": 10
         if epochs_without_improvement >= patience:
-            print(f"Early stopping after {epoch + 1} epochs")
+            print(f"Early stopping after {epoch+1} epochs")
             break
-
+    
     # Load best model for testing
     if best_model is not None:
         model.load_state_dict(best_model)
-<<<<<<< HEAD
-
+    
     # Evaluate on test set - matches config's "evaluate_on_test": true
     test_metrics, test_preds, test_labels = evaluate(model, test_loader, criterion, device, use_power)
-
-=======
-    
-    # Evaluate on test set - matches config's "evaluate_on_test": true
-    test_metrics, test_preds, test_labels = evaluate(model, test_loader, criterion, device, use_power)
-    
->>>>>>> 536db030
+    
     # Print prediction distribution
     pred_counts = Counter(test_preds)
     label_counts = Counter(test_labels)
     print("\nPrediction distribution:")
     print(f"Predicted labels: {pred_counts}")
     print(f"Actual labels: {label_counts}")
-<<<<<<< HEAD
-
-=======
-    
->>>>>>> 536db030
+    
     # Save the best model if requested
     if save_model and best_model is not None:
         power_suffix = "_with_power" if use_power else "_without_power"
         model_filename = f"contextlstm_{task}{power_suffix}.pt"
         vocab_filename = f"contextlstm_vocab_{task}{power_suffix}.pkl"
-
+        
         model_path = os.path.join(models_dir, model_filename)
         vocab_path = os.path.join(models_dir, vocab_filename)
-
+        
         # Save model state and vocabulary
         torch.save({
             'model_state_dict': best_model,
@@ -1262,16 +825,15 @@
                 'positive_weight': positive_weight
             }
         }, model_path)
-
+        
         # Save vocabulary
         with open(vocab_path, 'wb') as f:
             pickle.dump(word_to_idx, f)
-
+        
         print(f"\nBest model saved to {model_path}")
         print(f"Vocabulary saved to {vocab_path}")
-        print(
-            f"Best validation metrics: Loss={best_val_metrics['loss']:.4f}, Macro F1={best_val_metrics['macro_f1']:.4f} (Epoch {best_val_metrics['epoch']})")
-
+        print(f"Best validation metrics: Loss={best_val_metrics['loss']:.4f}, Macro F1={best_val_metrics['macro_f1']:.4f} (Epoch {best_val_metrics['epoch']})")
+    
     # Print results
     print(f"\n=== ContextLSTM Results for {task.upper()} Task ===")
     print(f"Power features: {'Yes' if use_power else 'No'}")
@@ -1281,22 +843,12 @@
     print(f"Binary/Lie F1: {test_metrics['binary_f1']:.4f}")
     print(f"Precision: {test_metrics['precision']:.4f}")
     print(f"Recall: {test_metrics['recall']:.4f}")
-<<<<<<< HEAD
-
+    
     # Print detailed classification report
     print("\nDetailed Classification Report:")
     print(classification_report(test_labels, test_preds, digits=4, target_names=['Truthful', 'Deceptive']))
-
+    
     return test_metrics
-
-=======
-    
-    # Print detailed classification report
-    print("\nDetailed Classification Report:")
-    print(classification_report(test_labels, test_preds, digits=4, target_names=['Truthful', 'Deceptive']))
-    
-    return test_metrics
->>>>>>> 536db030
 
 if __name__ == '__main__':
     parser = argparse.ArgumentParser(description='Run ContextLSTM model for deception detection')
@@ -1305,10 +857,10 @@
     parser.add_argument('--power', action='store_true', help='Use power features')
     parser.add_argument('--no-save', action='store_true', help='Do not save the model')
     args = parser.parse_args()
-
+    
     # Run the model
     metrics = run_contextlstm_model(task=args.task, use_power=args.power, save_model=not args.no_save)
-
+    
     # Compare with paper results
     paper_results = {
         'sender': {
@@ -1320,11 +872,11 @@
             'without_power': {'macro_f1': 0.543, 'binary_f1': 0.15},
         }
     }
-
+    
     power_key = 'with_power' if args.power else 'without_power'
     paper_macro_f1 = paper_results[args.task][power_key]['macro_f1']
     paper_binary_f1 = paper_results[args.task][power_key]['binary_f1']
-
+    
     print("\n=== Comparison with Paper Results ===")
     print(f"Our Macro F1: {metrics['macro_f1']:.4f}   Paper: {paper_macro_f1:.4f}")
     print(f"Our Lie F1: {metrics['binary_f1']:.4f}   Paper: {paper_binary_f1:.4f}")